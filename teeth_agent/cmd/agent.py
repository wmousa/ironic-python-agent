--- conflicted
+++ resolved
@@ -17,10 +17,6 @@
 import argparse
 
 from teeth_agent import agent
-<<<<<<< HEAD
-from teeth_agent import log
-=======
->>>>>>> 7a8c218e
 
 
 def run():
@@ -47,10 +43,6 @@
                         help='The external IP address to advertise to ironic')
 
     args = parser.parse_args()
-<<<<<<< HEAD
-    log.configure()
-=======
->>>>>>> 7a8c218e
     agent.build_agent(args.api_url,
                       args.listen_host,
                       args.listen_port,
